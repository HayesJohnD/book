---
jupyter:
  jupytext:
    formats: ipynb,md
    text_representation:
      extension: .md
      format_name: markdown
<<<<<<< HEAD
      format_version: '1.2'
      jupytext_version: 1.4.2
=======
      format_version: '1.1'
      jupytext_version: 1.1.7
>>>>>>> d3fc4cd4
  kernelspec:
    display_name: Analysis
    language: python
    name: ana
---

# Spatial feature engineering


Ways to "stick" space into models that are not necessarily spatial.

<!-- #region -->
**spatial feature engineering**: synthesizing information using spatial relationships either within the data or across data. 

This is one way of "spatializing" data that is included in models. This is not about fitting *spatial models* that use
> the kohonen quote about spatially-correlated learning in SOMs

it is about figuring out representations of geographical relationships and using them in typical non-spatial models. 



Geographying

Spatializing

*(note: fit the distinction between using spatialized data vs. using spatial models into the regression chapter, ch. 11)*. 
<!-- #endregion -->

## Feature Engineering Using Map Matching
*Using spatial relationships between two datasets to transfer information from one to another for a model.*
"Space is the ultimate linkage key." - DAB
### start by doing counting features on distanceband weights

```python
import geopandas, pandas, libpysal.weights as weights, contextily
import matplotlib.pyplot as plt
import numpy
import osmnx
import rasterio
```

```python
airbnbs = geopandas.read_file('../data/airbnb/regression_db.geojson')
```

```python
basemap, basemap_ext = contextily.bounds2img(*airbnbs.to_crs(epsg=3857).total_bounds,
                                 zoom=10,
                                 url=contextily.tile_providers.ST_TONER)
```

```python
f,ax = plt.subplots(1,1,figsize=(10,10))
ax.imshow(basemap, extent=basemap_ext)
airbnbs.to_crs(epsg=3857).plot(ax=ax, marker='.')
```

```python
pois = osmnx.pois_from_polygon(airbnbs.unary_union.convex_hull,
                               amenities=['restaurant', 'bar'])
pois = pois.query('amenity in ("restaurant", "bar")')
```

```python
f,ax = plt.subplots(1,1,figsize=(10,10))
ax.imshow(img, extent=ext)
airbnbs.to_crs(epsg=3857).plot(ax=ax, marker='.')
pois.to_crs(epsg=3857).plot(ax=ax, color='r')
```

```python
pois_per_listing = geopandas.sjoin(airbnbs.set_geometry(airbnbs.buffer(.01)), 
                                   pois, op='intersects').groupby('id').id.count()
```

```python
airbnbs.merge(pois_per_listing.to_frame('n_pois'), left_on='id', right_index=True).plot('n_pois')
```

# DEM sampling for a regression covariate



### distance banding counts & distance-to a secondary feature
- osmnx pois
- flicker data

### Point Interpolation using sklearn 
- (streetscore averaging from nearest sites)
- air quality?

### spatial join, but really don't focus too much on the structure/GIS theory of it
- census data 

### tobler? area to area interpolation

- census geographies vs. h3

### raster engineering to vector features

- Elevation: https://blog.mapbox.com/global-elevation-data-6689f1d0ba65
- DEM from USGS? Public domain? https://www.usgs.gov/centers/eros/science/usgs-eros-archive-digital-elevation-shuttle-radar-topography-mission-srtm-1-arc?qt-science_center_objects=0#qt-science_center_objects
- air quality
- night light - served through nasa, using - contextily

```python
mapbox_access_token = ""
demraw, demext = contextily.bounds2img(*airbnbs.to_crs(epsg=3857).total_bounds, zoom=11,
                                       url='https://api.mapbox.com/v4/mapbox.terrain-rgb/'
                                           '{z}/{x}/{y}.pngraw?access_token='+mapbox_access_token) 
```

```python
demraw = demraw.astype(numpy.uint64)
```

```python
plt.imshow(demraw)
```

```python
h,w,b = demraw.shape
```

```python
dem = -1e4 + (demraw[:,:,0]*256**2 + 
              demraw[:,:,1]*256 + 
              demraw[:,:,2])*.1
```

```python
plt.imshow(dem)
```

```python
airbnbs_webmerc_coords = numpy.column_stack((airbnbs.to_crs(epsg=3857).geometry.x, 
                                             airbnbs.to_crs(epsg=3857).geometry.y))
```

```python
dembounds = (demext[0], demext[2], demext[1], demext[3])
```

```python
transform = rasterio.transform.from_bounds(*dembounds, w,h)
```

```python
with rasterio.MemoryFile() as vfile:
    with vfile.open(driver='GTiff', height=h, width=w, count=1, 
                    dtype=dem.dtype, 
                    crs='epsg:3857', transform=transform) as dem_tmp:
        dem_tmp.write(dem, 1)
        elevation_generator = dem_tmp.sample(airbnbs_webmerc_coords)
        elevation_at_airbnb = numpy.row_stack(list(elevation_generator))
```

```python
f,ax = plt.subplots(1,1,figsize=(10,10))
ax = airbnbs.assign(elev = elevation_at_airbnb)\
            .to_crs(epsg=3857).plot('elev', marker='.',ax=ax)
ax.imshow(basemap, extent=basemap_ext)
```

## Feature Engineering using Map Synthesis
*Using spatial relationships within a single dataset to synthesize new features for a model.*
### generalize distanceband/buffer counting into a re-explanation of WX models under different weights
### KNN-engineering, adding features by distances
### distance-banding
### eigenvectors feature engineering
### preclustering points into groups for group-based regressions
### use spatially-constrained clustering to build categorical variables for regression


---

<a rel="license" href="http://creativecommons.org/licenses/by-nc-nd/4.0/"><img alt="Creative Commons License" style="border-width:0" src="https://i.creativecommons.org/l/by-nc-nd/4.0/88x31.png" /></a><br />This work is licensed under a <a rel="license" href="http://creativecommons.org/licenses/by-nc-nd/4.0/">Creative Commons Attribution-NonCommercial-NoDerivatives 4.0 International License</a>.<|MERGE_RESOLUTION|>--- conflicted
+++ resolved
@@ -5,13 +5,8 @@
     text_representation:
       extension: .md
       format_name: markdown
-<<<<<<< HEAD
       format_version: '1.2'
       jupytext_version: 1.4.2
-=======
-      format_version: '1.1'
-      jupytext_version: 1.1.7
->>>>>>> d3fc4cd4
   kernelspec:
     display_name: Analysis
     language: python
